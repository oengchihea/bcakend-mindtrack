--- conflicted
+++ resolved
@@ -5,78 +5,24 @@
 
 def create_app():
     app = Flask(__name__)
-<<<<<<< HEAD
     app.config['SECRET_KEY'] = os.environ.get('SECRET_KEY', 'fallback-secret-key')
     app.config['SUPABASE_URL'] = os.environ.get('SUPABASE_URL')
     app.config['SUPABASE_KEY'] = os.environ.get('SUPABASE_KEY')
-
-    if not app.config['SUPABASE_URL'] or not app.config['SUPABASE_KEY']:
-        raise ValueError("SUPABASE_URL and SUPABASE_KEY must be set in environment variables")
-
-    try:
-        app.supabase_client = create_client(app.config['SUPABASE_URL'], app.config['SUPABASE_KEY'])
-    except Exception as e:
-        raise ValueError(f"Failed to initialize Supabase client: {e}") from e
-
-    CORS(app, resources={r"/api/*": {"origins": "*"}}) # Keep this for overall API CORS
-
-    # Import blueprints
-    from app.routes.main import main_bp
-    from app.routes.auth import auth_bp      # Routes like /api/login are defined within this BP
-    from app.routes.user import user_bp      # Routes like /api/user/profile are defined within this BP
-    from app.routes.journal import journal_bp as journal_routes_bp # Assumes routes like /mood (needs /api prefix)
-    from app.routes.mood import mood_bp      # Assumes routes like /mood-entries (needs /api prefix)
-
-    # Register Blueprints
-    app.register_blueprint(main_bp) # For root routes, no /api prefix
-
-    # For auth_bp and user_bp, since their routes already include /api/,
-    # do NOT add url_prefix='/api' here.
-    app.register_blueprint(auth_bp)
-    app.register_blueprint(user_bp)
-
-    # For journal_routes_bp and mood_bp, assuming their internal routes
-    # do NOT start with /api/ (e.g., @journal_bp.route('/mood', ...)),
-    # they DO need the url_prefix.
-    app.register_blueprint(journal_routes_bp, url_prefix='/api')
-    app.register_blueprint(mood_bp, url_prefix='/api')
-
-=======
     
-    # Configure app
-    app.config.update(
-        SECRET_KEY=os.environ.get('SECRET_KEY', 'fallback-secret-key'),
-        SUPABASE_URL=os.environ.get('SUPABASE_URL'),
-        SUPABASE_KEY=os.environ.get('SUPABASE_KEY'),
-        SUPABASE_SERVICE_ROLE_KEY=os.environ.get('SUPABASE_SERVICE_ROLE_KEY')
-    )
-    
-    # Validate required environment variables
     if not app.config['SUPABASE_URL'] or not app.config['SUPABASE_KEY']:
         raise ValueError("SUPABASE_URL and SUPABASE_KEY must be set in environment variables")
     
-    # Initialize Supabase client
     app.supabase = create_client(app.config['SUPABASE_URL'], app.config['SUPABASE_KEY'])
-    
-    # Enable CORS
     CORS(app)
     
-    # Register blueprints
     from app.routes.main import main_bp
     from app.routes.auth import auth_bp
     from app.routes.user import user_bp
     from app.routes.mood import mood_bp
-    from app.routes.posts import posts_bp  # Add this import
     
     app.register_blueprint(main_bp)
     app.register_blueprint(auth_bp)
     app.register_blueprint(user_bp)
     app.register_blueprint(mood_bp)
-    app.register_blueprint(posts_bp)  # Add this registration
     
-    # Log warning if service role key is missing
-    if not app.config['SUPABASE_SERVICE_ROLE_KEY']:
-        app.logger.warning("SUPABASE_SERVICE_ROLE_KEY not set. Storage operations may fail due to RLS policies.")
-    
->>>>>>> bc8da59c
     return app